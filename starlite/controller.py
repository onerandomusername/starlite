--- conflicted
+++ resolved
@@ -18,11 +18,8 @@
 
 if TYPE_CHECKING:
     from starlite.datastructures import CacheControlHeader, ETag
-<<<<<<< HEAD
     from starlite.dto import AbstractDTO
-=======
     from starlite.openapi.spec import SecurityRequirement
->>>>>>> 4cf7249b
     from starlite.response import Response
     from starlite.router import Router
     from starlite.types import (
