--- conflicted
+++ resolved
@@ -168,13 +168,9 @@
     response_cookies: ResponseCookies = field(default_factory=list)  # type: ignore
     """A list of :class:`Cookie <.datastructures.Cookie>`."""
     response_headers: Sequence[ResponseHeader] = field(default_factory=list)
-<<<<<<< HEAD
-    """A string keyed dictionary mapping :class:`ResponseHeader <starlite.datastructures.ResponseHeader>` instances."""
+    """A string keyed dictionary mapping :class:`ResponseHeader <.datastructures.ResponseHeader>`."""
     return_dto: type[AbstractDTO] | None | EmptyType = field(default=Empty)
     """DTO type to use for serializing outbound request data."""
-=======
-    """A string keyed dictionary mapping :class:`ResponseHeader <.datastructures.ResponseHeader>`."""
->>>>>>> 104edd80
     route_handlers: list[ControllerRouterHandler] = field(default_factory=list)
     """A required list of route handlers, which can include instances of :class:`Router <.router.Router>`,
     subclasses of :class:`Controller <.controller.Controller>` or any function decorated by the route handler
