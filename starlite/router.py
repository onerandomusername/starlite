--- conflicted
+++ resolved
@@ -22,11 +22,8 @@
 if TYPE_CHECKING:
     from starlite.datastructures import CacheControlHeader, ETag
     from starlite.di import Provide
-<<<<<<< HEAD
     from starlite.dto import AbstractDTO
-=======
     from starlite.openapi.spec import SecurityRequirement
->>>>>>> 4cf7249b
     from starlite.routes import BaseRoute
     from starlite.types import (
         AfterRequestHookHandler,
